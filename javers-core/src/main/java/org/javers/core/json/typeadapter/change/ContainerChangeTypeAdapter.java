package org.javers.core.json.typeadapter.change;

import com.google.gson.JsonArray;
import com.google.gson.JsonDeserializationContext;
import com.google.gson.JsonElement;
import com.google.gson.JsonObject;
import com.google.gson.JsonSerializationContext;
import java.lang.reflect.Type;
import java.util.ArrayList;
import java.util.List;
import org.javers.common.exception.JaversException;
import org.javers.common.exception.JaversExceptionCode;
import org.javers.core.diff.changetype.PropertyChangeMetadata;
import org.javers.core.diff.changetype.container.ArrayChange;
import org.javers.core.diff.changetype.container.CollectionChange;
import org.javers.core.diff.changetype.container.ContainerChange;
import org.javers.core.diff.changetype.container.ContainerElementChange;
import org.javers.core.diff.changetype.container.ElementValueChange;
import org.javers.core.diff.changetype.container.ValueAddOrRemove;
import org.javers.core.diff.changetype.container.ValueAdded;
import org.javers.core.diff.changetype.container.ValueRemoved;
import org.javers.core.metamodel.type.ContainerType;
import org.javers.core.metamodel.type.TypeMapper;

/**
 * @author bartosz walacik
 */
abstract class ContainerChangeTypeAdapter<T extends ContainerChange> extends ChangeTypeAdapter<T> {

    private static final String CHANGES_FIELD = "elementChanges";
    private static final String ELEMENT_CHANGE_TYPE_FIELD = "elementChangeType";
    private static final String INDEX_FIELD = "index";
    private static final String VALUE_FIELD = "value";
    private static final String LEFT_VALUE_FIELD = "leftValue";
    private static final String RIGHT_VALUE_FIELD = "rightValue";
    public static final String LEFT_VALUE = "leftValue";
    public static final String RIGHT_VALUE = "rightValue";

    public ContainerChangeTypeAdapter(TypeMapper typeMapper) {
        super(typeMapper);
    }

    @Override
    public T fromJson(JsonElement json, JsonDeserializationContext context) {
        JsonObject jsonObject = (JsonObject) json;
        PropertyChangeMetadata stub = deserializeStub(jsonObject, context);

        ContainerType containerType = getJaversProperty(stub).getType();

        List<ContainerElementChange> changes = parseChanges(jsonObject, context, containerType);

        List<Object> leftValue = new ArrayList<>(parseValue(jsonObject.getAsJsonArray(LEFT_VALUE),context,containerType));
        List<Object> rightValue = new ArrayList<>(parseValue(jsonObject.getAsJsonArray(RIGHT_VALUE),context,containerType));

        return (T) newInstance(stub, changes, leftValue, rightValue);
    }

    private List<Object>parseValue(JsonArray array,JsonDeserializationContext context, ContainerType containerType){
        List<Object> list = new ArrayList<>();
        for (JsonElement e : array) {
            JsonObject elementChange = (JsonObject) e;
            Object value = deserializeForExpectedType(elementChange, context, VALUE_FIELD, containerType.getItemType());
            list.add(value);
        }
        return list;
    }

    protected abstract ContainerChange<?> newInstance(PropertyChangeMetadata metadata, List<ContainerElementChange> changes, List<Object> leftValue,
        List<Object> rightValue);

    private List<ContainerElementChange> parseChanges(JsonObject jsonObject, JsonDeserializationContext context, ContainerType containerType) {
        List<ContainerElementChange> result = new ArrayList<>();

        JsonArray array = jsonObject.getAsJsonArray(CHANGES_FIELD);

        for (JsonElement e : array) {
            JsonObject elementChange = (JsonObject) e;
            String elementChangeType = elementChange.get(ELEMENT_CHANGE_TYPE_FIELD).getAsString();

            if (ValueAdded.class.getSimpleName().equals(elementChangeType)) {
                result.add(parseValueAdded(elementChange, context, containerType));
            } else if (ValueRemoved.class.getSimpleName().equals(elementChangeType)) {
                result.add(parseValueRemoved(elementChange, context, containerType));
            } else if (ElementValueChange.class.getSimpleName().equals(elementChangeType)) {
                result.add(parseElementValueChange(elementChange, context, containerType));
            } else {
                throw new JaversException(JaversExceptionCode.MALFORMED_ENTRY_CHANGE_TYPE_FIELD, containerType);
            }
        }

        return result;
    }

<<<<<<< HEAD
    private ElementValueChange parseElementValueChange(JsonObject elementChange, JsonDeserializationContext context, ContainerType containerType){
        Object lValue = decodeValue(elementChange, context, LEFT_VALUE_FIELD, containerType.getItemJavaType());
        Object rValue = decodeValue(elementChange, context, RIGHT_VALUE_FIELD, containerType.getItemJavaType());
=======
    private ElementValueChange parseElementValueChange(JsonObject elementChange, JsonDeserializationContext context, ContainerType containerType) {
        Object lValue = decodeValue(elementChange, context, LEFT_VALUE_FIELD, containerType.getItemType());
        Object rValue = decodeValue(elementChange, context, RIGHT_VALUE_FIELD, containerType.getItemType());
>>>>>>> 79e80bd3
        return new ElementValueChange(parseIndex(elementChange), lValue, rValue);
    }

    private ValueAdded parseValueAdded(JsonObject elementChange, JsonDeserializationContext context, ContainerType containerType) {
        Object value = decodeValue(elementChange, context, VALUE_FIELD, containerType.getItemClass());

        Integer idx = parseIndex(elementChange);
        if (idx != null) {
            return new ValueAdded(idx, value);
        } else {
            return new ValueAdded(value);
        }
    }

    private ValueRemoved parseValueRemoved(JsonObject elementChange, JsonDeserializationContext context, ContainerType containerType) {
        Object value = decodeValue(elementChange, context, VALUE_FIELD, containerType.getItemClass());
        Integer idx = parseIndex(elementChange);
        if (idx != null) {
            return new ValueRemoved(idx, value);
        } else {
            return new ValueRemoved(value);
        }
    }

    private Integer parseIndex(JsonObject elementChange) {
        if (!elementChange.has(INDEX_FIELD) || elementChange.get(INDEX_FIELD).isJsonNull()) {
            return null;
        }
        return elementChange.get(INDEX_FIELD).getAsInt();
    }

    private Object deserializeForExpectedType(JsonObject elementChange, JsonDeserializationContext context, String fieldName, Type expectedType) {
        return context.deserialize(elementChange.get(fieldName), expectedType);
    }

    private Object decodeValue(JsonObject elementChange, JsonDeserializationContext context, String fieldName, Type expectedType) {
        return context.deserialize(elementChange.get(fieldName), typeMapper.getDehydratedType(expectedType));
    }

    @Override
    public JsonElement toJson(T change, JsonSerializationContext context) {
        final JsonObject jsonObject = createJsonObject(change, context);

        appendBody(change, jsonObject, context);

        return jsonObject;
    }

    private void appendBody(ContainerChange<?> change, JsonObject toJson, JsonSerializationContext context) {
        JsonArray jsonArray = new JsonArray();
        JsonArray leftValueArray = new JsonArray();
        JsonArray rightValueArray = new JsonArray();
        if(change instanceof CollectionChange) {
            for (Object obj : ((CollectionChange<?>)change).getLeft()){
                appendListValue(context, leftValueArray, obj);
            }
            for (Object obj : ((CollectionChange<?>)change).getRight()){
                appendListValue(context, rightValueArray, obj);
            }
        }else{
            for (Object obj : ((ArrayChange)change).getLeft()){
                appendListValue(context, leftValueArray, obj);
            }
            for (Object obj : ((ArrayChange)change).getRight()){
                appendListValue(context, rightValueArray, obj);
            }
        }
        toJson.add(LEFT_VALUE, leftValueArray);
        toJson.add(RIGHT_VALUE, rightValueArray);

        for (ContainerElementChange elementChange : change.getChanges()) {
            JsonObject jsonElement = new JsonObject();
            jsonElement.addProperty(ELEMENT_CHANGE_TYPE_FIELD, elementChange.getClass().getSimpleName());

            jsonElement.addProperty(INDEX_FIELD, elementChange.getIndex());

            if (elementChange instanceof ValueAddOrRemove) {
                ValueAddOrRemove valueAddOrRemove = (ValueAddOrRemove) elementChange;

                jsonElement.add(VALUE_FIELD, context.serialize(valueAddOrRemove.getValue()));
            }

            if (elementChange instanceof ElementValueChange) {
                ElementValueChange elementValueChange = (ElementValueChange) elementChange;

                jsonElement.add(LEFT_VALUE_FIELD, context.serialize(elementValueChange.getLeftValue()));
                jsonElement.add(RIGHT_VALUE_FIELD, context.serialize(elementValueChange.getRightValue()));
            }
            jsonArray.add(jsonElement);
        }
        toJson.add(CHANGES_FIELD, jsonArray);
    }

    private void appendListValue(JsonSerializationContext context, JsonArray leftValueArray, Object obj) {
        JsonObject leftValue = new JsonObject();
        leftValue.add(VALUE_FIELD, context.serialize(obj));
        leftValueArray.add(leftValue);
    }

}<|MERGE_RESOLUTION|>--- conflicted
+++ resolved
@@ -59,7 +59,7 @@
         List<Object> list = new ArrayList<>();
         for (JsonElement e : array) {
             JsonObject elementChange = (JsonObject) e;
-            Object value = deserializeForExpectedType(elementChange, context, VALUE_FIELD, containerType.getItemType());
+            Object value = deserializeForExpectedType(elementChange, context, VALUE_FIELD, containerType.getItemJavaType());
             list.add(value);
         }
         return list;
@@ -91,15 +91,9 @@
         return result;
     }
 
-<<<<<<< HEAD
     private ElementValueChange parseElementValueChange(JsonObject elementChange, JsonDeserializationContext context, ContainerType containerType){
         Object lValue = decodeValue(elementChange, context, LEFT_VALUE_FIELD, containerType.getItemJavaType());
         Object rValue = decodeValue(elementChange, context, RIGHT_VALUE_FIELD, containerType.getItemJavaType());
-=======
-    private ElementValueChange parseElementValueChange(JsonObject elementChange, JsonDeserializationContext context, ContainerType containerType) {
-        Object lValue = decodeValue(elementChange, context, LEFT_VALUE_FIELD, containerType.getItemType());
-        Object rValue = decodeValue(elementChange, context, RIGHT_VALUE_FIELD, containerType.getItemType());
->>>>>>> 79e80bd3
         return new ElementValueChange(parseIndex(elementChange), lValue, rValue);
     }
 
