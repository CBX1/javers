--- conflicted
+++ resolved
@@ -2,15 +2,10 @@
 
 import com.google.gson.*;
 import org.javers.common.validation.Validate;
-<<<<<<< HEAD
-import org.javers.core.json.typeadapter.joda.LocalDateTimeTypeAdapter;
-import org.javers.core.metamodel.property.Property;
-=======
 import org.javers.core.json.typeadapter.commit.CdoSnapshotStateDeserializer;
 import org.javers.core.json.typeadapter.joda.LocalDateTimeTypeAdapter;
 import org.javers.core.metamodel.object.CdoSnapshotState;
 import org.javers.core.metamodel.object.GlobalId;
->>>>>>> 22dda0ef
 import org.javers.core.metamodel.type.TypeMapper;
 import org.joda.time.LocalDateTime;
 
@@ -50,14 +45,6 @@
  */
 public class JsonConverter {
     private Gson gson;
-<<<<<<< HEAD
-    private final TypeMapper typeMapper;
-
-    JsonConverter(TypeMapper typeMapper, Gson gson) {
-        Validate.argumentsAreNotNull(typeMapper, gson);
-        this.typeMapper = typeMapper;
-        this.gson = gson;
-=======
     private final CdoSnapshotStateDeserializer stateDeserializer;
 
     JsonConverter(TypeMapper typeMapper, Gson gson) {
@@ -71,7 +58,6 @@
             }
         };
         this.stateDeserializer = new CdoSnapshotStateDeserializer(typeMapper, deserializationContext);
->>>>>>> 22dda0ef
     }
 
     public String toJson(Object value) {
@@ -90,11 +76,6 @@
         return gson.fromJson(json, expectedType);
     }
 
-<<<<<<< HEAD
-    public Object deserializePropertyValue(Property property, String valueAsJson){
-        Type dehydratedPropertyType = typeMapper.getDehydratedType(property.getGenericType());
-        return fromJson(valueAsJson, dehydratedPropertyType);
-=======
     public Object fromJson(JsonElement json, Type expectedType) {
         return gson.fromJson(json, expectedType);
     }
@@ -103,6 +84,5 @@
         Validate.argumentsAreNotNull(json, globalId);
         JsonElement stateElement = fromJson(json, JsonElement.class);
         return stateDeserializer.deserialize(stateElement, globalId);
->>>>>>> 22dda0ef
     }
 }