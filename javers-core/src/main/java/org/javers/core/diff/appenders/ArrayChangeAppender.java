--- conflicted
+++ resolved
@@ -39,13 +39,9 @@
         ArrayType arrayType = property.getType();
 
         List<EntryChange> entryChanges =
-<<<<<<< HEAD
                 mapChangeAppender.calculateEntryChanges(leftMap, rightMap, arrayType.getItemJaversType());
-=======
-                mapChangeAppender.calculateEntryChanges(leftMap, rightMap, mapContentType);
         Object leftProperty = pair.getLeftDehydratedPropertyValueAndSanitize(property);
         Object rightProperty = pair.getRightDehydratedPropertyValueAndSanitize(property);
->>>>>>> 79e80bd3
 
         if (!entryChanges.isEmpty()){
             List<ContainerElementChange> elementChanges = Lists.transform(entryChanges, new MapChangesToListChangesFunction());
