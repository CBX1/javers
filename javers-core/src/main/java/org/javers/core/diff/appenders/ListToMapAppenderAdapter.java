package org.javers.core.diff.appenders;

import org.javers.common.collections.Lists;
import org.javers.core.diff.NodePair;
import org.javers.core.diff.changetype.Atomic;
import org.javers.core.diff.changetype.container.ContainerElementChange;
import org.javers.core.diff.changetype.container.ListChange;
import org.javers.core.diff.changetype.map.EntryChange;
import org.javers.core.metamodel.type.*;

import java.util.List;

import static org.javers.common.collections.Lists.asMap;

abstract class ListToMapAppenderAdapter extends CorePropertyChangeAppender<ListChange> {
    private final MapChangeAppender mapChangeAppender;

    ListToMapAppenderAdapter(MapChangeAppender mapChangeAppender) {
        this.mapChangeAppender = mapChangeAppender;
    }

    ListChange calculateChangesInList(List leftList, List rightList, NodePair pair, JaversProperty property) {
        CollectionType listType = property.getType();

        List<EntryChange> entryChanges =
                mapChangeAppender.calculateEntryChanges(asMap(leftList), asMap(rightList), listType.getItemJaversType());

        if (!entryChanges.isEmpty()){
            List<ContainerElementChange> elementChanges = Lists.transform(entryChanges, new MapChangesToListChangesFunction());
<<<<<<< HEAD
            renderNotParametrizedWarningIfNeeded(listType.getItemJavaType(), "item", "List", property);
            return new ListChange(pair.createPropertyChangeMetadata(property), elementChanges);
=======
            renderNotParametrizedWarningIfNeeded(listType.getItemType(), "item", "List", property);
            return new ListChange(pair.createPropertyChangeMetadata(property), elementChanges,new Atomic(leftList), new Atomic(rightList));
>>>>>>> 79e80bd3
        }
        else {
            return null;
        }
    }
}<|MERGE_RESOLUTION|>--- conflicted
+++ resolved
@@ -27,13 +27,8 @@
 
         if (!entryChanges.isEmpty()){
             List<ContainerElementChange> elementChanges = Lists.transform(entryChanges, new MapChangesToListChangesFunction());
-<<<<<<< HEAD
             renderNotParametrizedWarningIfNeeded(listType.getItemJavaType(), "item", "List", property);
-            return new ListChange(pair.createPropertyChangeMetadata(property), elementChanges);
-=======
-            renderNotParametrizedWarningIfNeeded(listType.getItemType(), "item", "List", property);
             return new ListChange(pair.createPropertyChangeMetadata(property), elementChanges,new Atomic(leftList), new Atomic(rightList));
->>>>>>> 79e80bd3
         }
         else {
             return null;
