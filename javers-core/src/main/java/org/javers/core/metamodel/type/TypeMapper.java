--- conflicted
+++ resolved
@@ -94,8 +94,6 @@
         }
     }
 
-<<<<<<< HEAD
-=======
     public boolean isManagedType(JaversType javersType){
         return javersType instanceof ManagedType;
     }
@@ -103,7 +101,6 @@
     public boolean isEnumerableOfManagedTypes(JaversType javersType){
         return isContainerOfManagedTypes(javersType) || isKeyValueTypeWithManagedTypes(javersType);
     }
->>>>>>> 7cb838f9
 
     /**
      * Returns mapped type, spawns a new one from a prototype,
