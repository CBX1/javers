--- conflicted
+++ resolved
@@ -17,11 +17,8 @@
     private LocalDateTime to;
     private CommitId commitId;
     private Long version;
-<<<<<<< HEAD
+    private String author;
     private Map<String, String> commitProperties = new HashMap<>();
-=======
-    private String author;
->>>>>>> 013de23b
 
     private QueryParamsBuilder(int limit) {
         this.limit = limit;
@@ -130,10 +127,6 @@
     }
 
     public QueryParams build() {
-<<<<<<< HEAD
-        return new QueryParams(limit, skip, from, to, commitId, commitProperties, version);
-=======
-        return new QueryParams(limit, skip, from, to, commitId, version, author);
->>>>>>> 013de23b
+        return new QueryParams(limit, skip, from, to, commitId, version, author, commitProperties);
     }
 }