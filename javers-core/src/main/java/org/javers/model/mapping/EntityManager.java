--- conflicted
+++ resolved
@@ -8,7 +8,9 @@
 import org.javers.model.mapping.type.TypeMapper;
 import org.javers.model.mapping.type.ValueObjectType;
 
+import java.util.ArrayList;
 import java.util.HashSet;
+import java.util.List;
 import java.util.Set;
 
 import static org.javers.common.validation.Validate.argumentsAreNotNull;
@@ -45,41 +47,26 @@
     }
 
     /**
-     * clazz - only class of Entity or ValueObject
-     *
      * @throws JaversException if class is not managed or EntityManager is not initialized
      */
-    public ManagedClass getByClass(Class clazz) {
+    public ManagedClass getByClass(Class<?> clazz) {
         if (!isRegisterd(clazz)) {
-            throw new JaversException(JaversExceptionCode.CLASS_NOT_MAPPED, clazz.getName());
-        }
-
-        if (!isSourceClassOfManagedClass(clazz)) {
             throw new JaversException(JaversExceptionCode.CLASS_NOT_MANAGED, clazz.getName());
         }
 
-<<<<<<< HEAD
-=======
         if (!isManagedClass(clazz)) {
             throw new JaversException(JaversExceptionCode.EXPECTED_ENTITY_OR_VALUE_OBJECT_SOURCE_CLASS, clazz.getName());
         }
 
->>>>>>> efb20ba4
         if (isRegisterd(clazz) && !isManaged(clazz)) {
             throw new JaversException(JaversExceptionCode.ENTITY_MANAGER_NOT_INITIALIZED, clazz.getName());
         }
         return managedClasses.getBySourceClass(clazz);
     }
 
-<<<<<<< HEAD
-    private boolean isSourceClassOfManagedClass(Class clazz) {
-        return (typeMapper.getJavesrType(clazz) instanceof EntityReferenceType) ||
-                (typeMapper.getJavesrType(clazz) instanceof ValueObjectType);
-=======
     private boolean isManagedClass(Class<?> clazz) {
         JaversType javersType = typeMapper.getJavesrType(clazz);
         return (javersType instanceof EntityReferenceType || javersType instanceof ValueObjectType);
->>>>>>> efb20ba4
     }
 
     @Deprecated
