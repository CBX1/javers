--- conflicted
+++ resolved
@@ -33,13 +33,7 @@
     private ManagedClasses managedClasses = new ManagedClasses();
 
     public EntityManager(EntityFactory entityFactory, ValueObjectFactory valueObjectFactory, TypeMapper typeMapper) {
-<<<<<<< HEAD
-        Validate.argumentIsNotNull(entityFactory);
-        Validate.argumentIsNotNull(valueObjectFactory);
-        Validate.argumentIsNotNull(typeMapper);
-=======
         argumentsAreNotNull(entityFactory, valueObjectFactory, typeMapper);
->>>>>>> f45dcaf0
 
         this.entityFactory = entityFactory;
         this.typeMapper = typeMapper;
