--- conflicted
+++ resolved
@@ -3,7 +3,6 @@
 import org.javers.common.validation.Validate;
 import org.javers.model.mapping.Property;
 import org.javers.model.visitors.Visitable;
-import org.javers.model.visitors.Visitor;
 
 /**
  * Relation between (Entity) instances
@@ -12,11 +11,7 @@
  *
  * @author bartosz walacik
  */
-<<<<<<< HEAD
 public abstract class Edge implements Visitable {
-=======
-public abstract class Edge implements Visitable<EdgeVisitor> {
->>>>>>> 6a19a9fd
     protected final Property property;
 
     protected Edge(Property property) {
