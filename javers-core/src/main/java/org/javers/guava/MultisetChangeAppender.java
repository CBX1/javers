--- conflicted
+++ resolved
@@ -45,15 +45,10 @@
 
         List<ContainerElementChange> entryChanges = calculateEntryChanges(multisetType, left, right, owner);
         if (!entryChanges.isEmpty()){
-<<<<<<< HEAD
             renderNotParametrizedWarningIfNeeded(multisetType.getItemJavaType(), "item", "Multiset", property);
-            return new SetChange(pair.createPropertyChangeMetadata(property), entryChanges);
-=======
-            renderNotParametrizedWarningIfNeeded(multisetType.getItemType(), "item", "Multiset", property);
             return new SetChange(pair.createPropertyChangeMetadata(property), entryChanges,
                 new Atomic(pair.sanitize(pair.getLeftPropertyValue(property),property.getType())), new Atomic(pair.sanitize(pair.getRightPropertyValue(property),
                 property.getType())));
->>>>>>> 79e80bd3
         } else {
             return null;
         }
