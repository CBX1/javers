--- conflicted
+++ resolved
@@ -9,10 +9,6 @@
 
 abstract class NewPerformanceTest extends Specification {
 
-<<<<<<< HEAD
-    static int n = 1
-=======
->>>>>>> c81e759a
     Javers javers = JaversBuilder.javers().build()
     def start
 
