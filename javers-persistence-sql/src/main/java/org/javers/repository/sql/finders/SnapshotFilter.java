--- conflicted
+++ resolved
@@ -67,7 +67,11 @@
             .withArgument("version", version);
     }
 
-<<<<<<< HEAD
+    void addAuthorCondition(SelectQuery query, String author) {
+        query.append(" AND " + COMMIT_AUTHOR + " = :author")
+            .withArgument("author", author);
+    }
+
     void addCommitPropertyCondition(SelectQuery query, String propertyName, String propertyValue) {
         query.append(" AND EXISTS (" +
             "SELECT * FROM " + COMMIT_PROPERTY_TABLE_NAME +
@@ -77,10 +81,5 @@
             ")")
             .withArgument("propertyName_" + propertyName, propertyName)
             .withArgument("propertyValue_" + propertyName, propertyValue);
-=======
-    void addAuthorCondition(SelectQuery query, String author) {
-        query.append(" AND " + COMMIT_AUTHOR + " = :author")
-            .withArgument("author", author);
->>>>>>> 013de23b
     }
 }