package org.javers.repository.sql.domain

import org.javers.core.Javers
import org.javers.core.JaversBuilder
import org.javers.repository.sql.model.DummyUser

class GlobalIdRepositoryTest extends BaseRepositoryTest {

    def "should select or insert"() {
        given:

        Javers javers = JaversBuilder.javers().build();
<<<<<<< HEAD
        def instanceId = javers.idBuilder().instanceId(new DummyUser("kazik"))

        def jsonConverter = JsonConverterBuilder.jsonConverter().build()

        def connection = DriverManager.getConnection(
                "jdbc:postgresql://localhost:5432/javers", "javers", "javers");
        connection.setAutoCommit(false);

        def builder = SqlRepositoryTestBuilder.sqlRepository().withConnectionProvider(new ConnectionProvider() {
            @Override
            Connection getConnection() {
                connection
            }
        }).withDialect(DialectName.POSTGRES).withJSONConverter(jsonConverter)

        builder.build()

        GlobalIdRepository globalIdRepository = builder.getComponent(GlobalIdRepository)

        when:
        def id = globalIdRepository.save(instanceId)
        connection.commit()
=======
        def instanceId = javers.idBuilder().instanceId(new DummyUser(id: 1))
        def globalIdRepository = sqlRepoBuilder.getComponent(GlobalIdRepository)

        when:
        def id = globalIdRepository.save(instanceId)
>>>>>>> 938c3b91

        then:
        id != null

        when:
        def nextId = globalIdRepository.save(instanceId)
<<<<<<< HEAD
        connection.commit()
=======
>>>>>>> 938c3b91

        then:
        nextId == id
    }
}<|MERGE_RESOLUTION|>--- conflicted
+++ resolved
@@ -10,46 +10,17 @@
         given:
 
         Javers javers = JaversBuilder.javers().build();
-<<<<<<< HEAD
-        def instanceId = javers.idBuilder().instanceId(new DummyUser("kazik"))
-
-        def jsonConverter = JsonConverterBuilder.jsonConverter().build()
-
-        def connection = DriverManager.getConnection(
-                "jdbc:postgresql://localhost:5432/javers", "javers", "javers");
-        connection.setAutoCommit(false);
-
-        def builder = SqlRepositoryTestBuilder.sqlRepository().withConnectionProvider(new ConnectionProvider() {
-            @Override
-            Connection getConnection() {
-                connection
-            }
-        }).withDialect(DialectName.POSTGRES).withJSONConverter(jsonConverter)
-
-        builder.build()
-
-        GlobalIdRepository globalIdRepository = builder.getComponent(GlobalIdRepository)
-
-        when:
-        def id = globalIdRepository.save(instanceId)
-        connection.commit()
-=======
         def instanceId = javers.idBuilder().instanceId(new DummyUser(id: 1))
         def globalIdRepository = sqlRepoBuilder.getComponent(GlobalIdRepository)
 
         when:
         def id = globalIdRepository.save(instanceId)
->>>>>>> 938c3b91
 
         then:
         id != null
 
         when:
         def nextId = globalIdRepository.save(instanceId)
-<<<<<<< HEAD
-        connection.commit()
-=======
->>>>>>> 938c3b91
 
         then:
         nextId == id
