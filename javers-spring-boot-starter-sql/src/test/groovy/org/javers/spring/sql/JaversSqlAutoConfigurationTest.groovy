--- conflicted
+++ resolved
@@ -43,11 +43,8 @@
         javersProperties.prettyPrintDateFormats.zonedDateTime == "dd-mm-yyyy HH mm ss Z"
         javersProperties.prettyPrintDateFormats.localDate == "dd-mm-yyyy"
         javersProperties.prettyPrintDateFormats.localTime == "HH mm ss"
-<<<<<<< HEAD
+        javersProperties.sqlGlobalIdCacheDisabled
         javersProperties.getObjectAccessHook() == "org.javers.hibernate.integration.HibernateUnproxyObjectAccessHook"
-=======
-        javersProperties.sqlGlobalIdCacheDisabled
->>>>>>> 075f0d9f
     }
 
     def "shouldHaveSpringSecurityAuthorProviderWhenSpringSecurityOnClasspath" () {
