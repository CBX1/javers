--- conflicted
+++ resolved
@@ -24,19 +24,14 @@
  * @author pawel szymczyk
  */
 public class MongoRepository implements JaversRepository {
+
     private static final int DESC = -1;
-<<<<<<< HEAD
-    public static final String SNAPSHOTS = "snapshots";
-    public static final String GLOBAL_CDO_ID = "globalCdoId";
-    public static final String COMMIT_ID = "commitMetadata.commitId";
-=======
     private static final int ASC = 1;
     public static final String SNAPSHOTS = "jv_snapshots";
-    public static final String COMMIT_ID = "commitId";
+    public static final String COMMIT_ID = "commitMetadata.commitId";
     public static final String GLOBAL_ID_KEY = "globalId_key";
 
 
->>>>>>> 8788637a
     private DB mongo;
     private JsonConverter jsonConverter;
 
@@ -50,7 +45,7 @@
     }
 
     public MongoRepository(DB mongo, JsonConverter jsonConverter) {
-        this(mongo);
+        this.mongo = mongo;
         this.jsonConverter = jsonConverter;
     }
 
@@ -138,6 +133,7 @@
         return Optional.of(readFromDBObject(dbObject));
     }
 
+
     @Override
     public CommitId getHeadId() {
         DBObject headId = headCollection().findOne();
